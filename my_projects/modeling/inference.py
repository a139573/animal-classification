--- conflicted
+++ resolved
@@ -7,16 +7,10 @@
 from sklearn.metrics import accuracy_score, confusion_matrix, f1_score, RocCurveDisplay
 from sklearn.calibration import calibration_curve
 import matplotlib.pyplot as plt
-<<<<<<< HEAD
-import tempfile
-import argparse
-
-=======
 import pytorch_lightning as pl
 
 from PIL import Image
 import io
->>>>>>> 22b8455d
 
 """
 Model Inference and Evaluation Script.
@@ -27,31 +21,6 @@
 and calibration plot.
 """
 
-<<<<<<< HEAD
-
-import torch
-from torch.nn import functional as F
-import numpy as np
-from pathlib import Path
-from sklearn.metrics import accuracy_score, confusion_matrix, f1_score, RocCurveDisplay
-from sklearn.calibration import calibration_curve
-import matplotlib.pyplot as plt
-import tempfile
-
-from ..dataset import AnimalsDataModule
-from ..modeling.train import VGGNet
-
-
-def run_inference(
-    trained_model=None,
-    model_path: Path = None,
-    data_dir: Path = None,
-    architecture: str = None,
-    output_path: Path = None,
-    batch_size: int = 16,
-    is_demo: bool = False,
-):
-=======
 # Helper to convert matplotlib figure to PIL Image
 def fig_to_image():
     buf = io.BytesIO()
@@ -62,7 +31,6 @@
     return img
 
 def run_inference(model_path: Path = None, data_dir: Path = None, architecture: str = None, trained_model: pl.LightningModule = None, output_path: Path = None, batch_size: int = 16, is_demo: bool = False):
->>>>>>> 22b8455d
     """
     Run model inference on the validation dataset.  
     Uses an in-memory model if provided, otherwise loads from checkpoint.
@@ -89,32 +57,6 @@
     dict
         { "val_acc": float, "f1_score": float, "confusion_matrix": np.ndarray }
     """
-<<<<<<< HEAD
-
-    # --- Handle defaults / validation ---
-    if trained_model is None and (model_path is None or architecture is None):
-        raise ValueError(
-            "You must provide either a `trained_model` instance or both `model_path` and `architecture`."
-        )
-
-    if data_dir is None:
-        data_dir = Path("data/mini_animals/animals")
-        print(f"⚙️ Defaulting data_dir to: {data_dir}")
-
-    print("\n🔍 Starting inference")
-    print(f"📁 Dataset: {data_dir}")
-    print(f"🧠 Architecture: {architecture or 'provided model'}")
-
-    # --- Handle output directory ---
-    if is_demo:
-        temp_dir = tempfile.TemporaryDirectory()
-        output_path = Path(temp_dir.name)
-        print(f"⚙️ Running in demo mode — temporary dir: {output_path}")
-    else:
-        output_path = Path(output_path or "inference_outputs").absolute()
-        output_path.mkdir(parents=True, exist_ok=True)
-        print(f"✅ Output directory: {output_path}")
-=======
     if model_path is not None:
         print(f"\n🔍 Loading model: {model_path}")
     else:
@@ -127,7 +69,6 @@
         output_path = Path(output_path).absolute()
         output_path.mkdir(parents=True, exist_ok=True)
         print(f"✅ Plots and predictions will be saved to: {output_path}")
->>>>>>> 22b8455d
 
     # --- Setup DataModule ---
     data_module = AnimalsDataModule(data_dir=data_dir, batch_size=batch_size)
@@ -135,28 +76,12 @@
     val_loader = data_module.val_dataloader()
     num_classes = len(data_module.class_names)
 
-<<<<<<< HEAD
-    # --- Load or use provided model ---
-    if trained_model is not None:
-        print("🧩 Using provided trained model instance.")
-        model = trained_model
-        model.eval()
-    else:
-        print(f"📦 Loading model from checkpoint: {model_path}")
-        model = VGGNet(architecture=architecture, num_classes=num_classes, pretrained=False)
-        state_dict = torch.load(model_path, map_location="cpu")
-        model.load_state_dict(state_dict)
-        model.eval()
-
-    # --- Move to device ---
-=======
     # --- Load model ---
     if trained_model is None:
         trained_model = VGGNet(architecture=architecture, num_classes=num_classes, pretrained=False)
         state_dict = torch.load(model_path, map_location="cpu")
         trained_model.load_state_dict(state_dict)
     trained_model.eval()
->>>>>>> 22b8455d
     device = torch.device("cuda" if torch.cuda.is_available() else "cpu")
     trained_model.to(device)
 
@@ -180,10 +105,6 @@
     cm = confusion_matrix(all_labels, preds)
 
     # --- Save predictions ---
-<<<<<<< HEAD
-    np.save(output_path / "val_probs.npy", all_probs)
-    np.save(output_path / "val_labels.npy", all_labels)
-=======
     if not is_demo:
         np.save(output_path / f"{architecture}_val_probs.npy", all_probs)
         np.save(output_path / f"{architecture}_val_labels.npy", all_labels)
@@ -191,7 +112,6 @@
         # Keep in memory for demo
         val_probs = all_probs
         val_labels = all_labels
->>>>>>> 22b8455d
 
     # --- Confusion matrix ---
     plt.figure(figsize=(6, 6))
@@ -201,12 +121,7 @@
     plt.xlabel("Predicted")
     plt.ylabel("True")
     plt.tight_layout()
-<<<<<<< HEAD
-    plt.savefig(output_path / "confusion_matrix.png")
-    plt.close()
-=======
     cm_img = fig_to_image() if is_demo else plt.savefig(output_path / f"{architecture}_confusion_matrix.png")
->>>>>>> 22b8455d
 
     # --- ROC curve ---
     try:
@@ -215,12 +130,7 @@
         RocCurveDisplay.from_predictions(y_true_onehot, all_probs, multi_class='ovr')
         plt.title("ROC Curve")
         plt.tight_layout()
-<<<<<<< HEAD
-        plt.savefig(output_path / "roc_curve.png")
-        plt.close()
-=======
         roc_img = fig_to_image() if is_demo else plt.savefig(output_path / f"{architecture}_roc_curve.png")
->>>>>>> 22b8455d
     except Exception as e:
         print("⚠️ ROC plot failed:", e)
         roc_img = None
@@ -237,61 +147,13 @@
         plt.ylabel("True probability")
         plt.title("Calibration Plot")
         plt.tight_layout()
-<<<<<<< HEAD
-        plt.savefig(output_path / "calibration_plot.png")
-        plt.close()
-=======
         cal_img = fig_to_image() if is_demo else plt.savefig(output_path / f"{architecture}_calibration.png")
->>>>>>> 22b8455d
     except Exception as e:
         print("⚠️ Calibration plot failed:", e)
         cal_img = None
 
-<<<<<<< HEAD
-    print(f"\n✅ Saved predictions and plots to: {output_path}")
-    print(f"Validation Accuracy: {acc:.3f}, F1-score: {f1:.3f}")
-
-    results = {
-        "val_acc": acc,
-        "f1_score": f1,
-        "confusion_matrix": cm,
-        "output_path": str(output_path),
-    }
-
-    if is_demo:
-        temp_dir.cleanup()
-        print("🧹 Cleaned up temporary demo files.")
-
-    return results
-
-
-
-# -------------------------------------------------------------------
-# CLI USAGE
-# -------------------------------------------------------------------
-if __name__ == "__main__":
-    parser = argparse.ArgumentParser(description="Run model inference and evaluation.")
-    parser.add_argument("--model-path", type=str, required=True, help="Path to trained model (.pth).")
-    parser.add_argument("--data-dir", type=str, required=True, help="Path to dataset (e.g. data/mini_animals/animals).")
-    parser.add_argument("--architecture", default="vgg16", choices=["vgg16", "vgg11"])
-    parser.add_argument("--output-path", default="inference_outputs", help="Output directory (ignored if --demo).")
-    parser.add_argument("--batch-size", type=int, default=16)
-    parser.add_argument("--demo", action="store_true", help="Run in demo mode (temporary files only).")
-
-    args = parser.parse_args()
-
-    run_inference(
-        model_path=Path(args.model_path),
-        data_dir=Path(args.data_dir),
-        architecture=args.architecture,
-        output_path=Path(args.output_path),
-        batch_size=args.batch_size,
-        is_demo=args.demo,
-    )
-=======
     # --- Now you can return these images directly to Gradio ---
     if is_demo:
         return val_probs, val_labels, acc, f1, cm_img, roc_img, cal_img
     else:
-        return {"output_path": output_path, "val_acc": acc, "f1_score": f1, "confusion_matrix": cm}
->>>>>>> 22b8455d
+        return {"output_path": output_path, "val_acc": acc, "f1_score": f1, "confusion_matrix": cm}