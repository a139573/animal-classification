import pytorch_lightning as pl
from pytorch_lightning.callbacks import ModelCheckpoint
from pytorch_lightning.loggers import CSVLogger
from torch import nn, optim
from torchvision import models
from ..dataset import AnimalsDataModule
from pathlib import Path
import torch
import argparse
import pandas as pd
import matplotlib.pyplot as plt
import gradio as gr
import tempfile

torch.set_float32_matmul_precision("medium")


class VGGNet(pl.LightningModule):
    def __init__(self, architecture="vgg16", num_classes=90, pretrained=True, lr=1e-3):
        super().__init__()
        if architecture.lower() == "vgg16":
            self.vgg = models.vgg16(
                weights=models.VGG16_Weights.IMAGENET1K_V1 if pretrained else None
            )
        elif architecture.lower() == "vgg11":
            self.vgg = models.vgg11(
                weights=models.VGG11_Weights.IMAGENET1K_V1 if pretrained else None
            )
        else:
            raise ValueError(f"Unsupported architecture: {architecture}")

        for param in self.vgg.features.parameters():
            param.requires_grad = False

        in_features = self.vgg.classifier[6].in_features
        self.vgg.classifier[6] = nn.Linear(in_features, num_classes)

        self.loss_fn = nn.CrossEntropyLoss()
        self.lr = lr

    def forward(self, x):
        return self.vgg(x)

    def training_step(self, batch, batch_idx):
        xb, yb = batch
        out = self(xb)
        loss = self.loss_fn(out, yb)
        self.log("train_loss", loss, prog_bar=True)
        return loss

    def validation_step(self, batch, batch_idx):
        xb, yb = batch
        out = self(xb)
        loss = self.loss_fn(out, yb)
        preds = out.argmax(1)
        acc = (preds == yb).float().mean()
        self.log("val_acc", acc, prog_bar=True)
        self.log("val_loss", loss, prog_bar=True)

    def test_step(self, batch, batch_idx):
        xb, yb = batch
        out = self(xb)
        preds = out.argmax(1)
        acc = (preds == yb).float().mean()
        self.log("test_acc", acc, prog_bar=True, on_epoch=True)

    def configure_optimizers(self):
        return optim.Adam(self.parameters(), lr=self.lr)


<<<<<<< HEAD
import tempfile
import contextlib
=======
class GradioProgressCallback(pl.Callback):
    def __init__(self, progress_fn, max_epochs):
        super().__init__()
        self.progress_fn = progress_fn
        self.max_epochs = max_epochs

    def on_train_batch_end(self, trainer, pl_module, outputs, batch, batch_idx):
        current_epoch = trainer.current_epoch
        total_batches = trainer.num_training_batches
        global_step = current_epoch * total_batches + batch_idx + 1
        total_steps = self.max_epochs * total_batches

        pct = global_step / total_steps

        self.progress_fn(
            pct,
            desc=f"Epoch {current_epoch+1}/{self.max_epochs} — batch {batch_idx+1}/{total_batches}"
        )

>>>>>>> 22b8455d

def main(
    architecture: str = "vgg16",
    dataset_choice: str = "mini",
    seed: int = 42,
    test_frac: float = 0.2,
    max_epochs: int = 5,
    batch_size: int = 16,
    is_demo: bool = False,
    progress: gr.Progress = None,
    is_demo: bool = False,  # 👈 add this flag
):
    data_dir = Path("data")
    subsample_dir = data_dir / ("animals/animals" if dataset_choice == "full" else "mini_animals/animals")

    data_module = AnimalsDataModule(
        data_dir=subsample_dir,
        batch_size=batch_size,
        seed=seed,
        test_frac=test_frac,
    )
    data_module.setup()
    num_classes = len(data_module.class_names)

    net = VGGNet(architecture=architecture, num_classes=num_classes)

<<<<<<< HEAD
    # 👇 handle directories conditionally
    if is_demo:
        temp_dir = tempfile.TemporaryDirectory()
        base_path = Path(temp_dir.name)
        models_dir = base_path / "models"
        logs_dir = base_path / "logs"
        reports_dir = base_path / "reports/figures"
    else:
        models_dir = Path("models")
        logs_dir = Path("logs")
        reports_dir = Path("reports/figures")

    # ensure dirs exist
    for d in [models_dir, logs_dir, reports_dir]:
        d.mkdir(parents=True, exist_ok=True)

    checkpoint_callback = ModelCheckpoint(
        dirpath=models_dir,
        filename=f"{architecture}-best",
        monitor="val_acc",
        mode="max",
        save_top_k=1,
        save_last=False,
    )
=======
    callbacks = []
    if is_demo:
        tmp_dir = tempfile.TemporaryDirectory()
        logs_dir = Path(tmp_dir.name)
        callbacks.append(GradioProgressCallback(progress, max_epochs))
    else:
        models_dir = Path("models")
        models_dir.mkdir(parents=True, exist_ok=True)
        logs_dir = Path("logs")
        logs_dir.mkdir(parents=True, exist_ok=True)
        reports_dir = Path("reports/figures")
        reports_dir.mkdir(parents=True, exist_ok=True)

        
        checkpoint_callback = ModelCheckpoint(
            dirpath=models_dir,
            filename=f"{architecture}-best",
            monitor="val_acc",
            mode="max",
            save_top_k=1,
            save_last=False,
        )
        callbacks.append(checkpoint_callback)
>>>>>>> 22b8455d

    logger = CSVLogger(save_dir=logs_dir, name=f"{architecture}_runs")

    trainer = pl.Trainer(
        max_epochs=max_epochs,
        accelerator="gpu" if torch.cuda.is_available() else "cpu",
        devices=1,
        precision="16-mixed",
        val_check_interval=1.0,
        num_sanity_val_steps=0,
        callbacks=callbacks,
        logger=logger,
        log_every_n_steps=10,
    )

    if progress:
        progress(0, desc="Starting training...")

    trainer.fit(net, datamodule=data_module)
<<<<<<< HEAD
    test_results = trainer.test(net, datamodule=data_module)
=======

    # Optional: run test set if available. NO, this on inference
    # test_results = trainer.test(net, datamodule=data_module)
>>>>>>> 22b8455d

    if progress:
        progress(1, desc="Training complete!")

<<<<<<< HEAD
    # Save model (only permanent if not demo)
    model_path = models_dir / f"{architecture}_state_dict.pth"
    torch.save(net.state_dict(), model_path)
    print(f"✅ Best checkpoint: {checkpoint_callback.best_model_path}")
=======
    # Save model
    if not is_demo:
        torch.save(net.state_dict(), models_dir / f"{architecture}_state_dict.pth")
        print(f"✅ Best checkpoint: {checkpoint_callback.best_model_path}")
>>>>>>> 22b8455d

    # Load CSV logs for visualization
    csv_path = Path(logger.log_dir) / "metrics.csv"
    df = pd.read_csv(csv_path)

<<<<<<< HEAD
    # Plot validation accuracy
    if "val_acc" in df.columns:
=======
    if not is_demo:
        # --- Permanent mode: save plots ---
>>>>>>> 22b8455d
        plt.figure(figsize=(6, 4))
        plt.plot(df["epoch"], df["val_acc"], marker="o", label="Validation Accuracy")
        plt.plot(df["epoch"], df["val_loss"], marker="x", label="Validation Loss")
        plt.plot(df["epoch"], df["train_loss"], marker="x", label="Training Loss")
        plt.xlabel("Epoch")
        plt.ylabel("Value")
        plt.title(f"{architecture.upper()} Convergence")
        plt.legend()
        plt.grid(True)
        conv_plot_path = reports_dir / f"{architecture}_convergence.png"
        plt.savefig(conv_plot_path)
        plt.close()
    else:
        # --- Demo mode: return lists for Gradio plotting ---
        val_acc_list = df["val_acc"].tolist()
        val_loss_list = df["val_loss"].tolist()
        train_loss_list = df["train_loss"].tolist()
        conv_plot_path = None  # no file in demo mode

    # Extract final metrics
    final_val_acc = df["val_acc"].dropna().iloc[-1]
    # test_acc = test_results[0]["test_acc"] if test_results else None

<<<<<<< HEAD
    if is_demo:
        result = {
            "model": net,         # trained PyTorch Lightning model
            "data_module": data_module,  # optional, so inference can reuse val loader
            "metrics": {'val_acc': final_val_acc, 'test_acc': test_acc}    # dictionary with validation/test metrics and paths
        }
    else:
        result = {
            "val_acc": float(final_val_acc) if final_val_acc is not None else None,
            "test_acc": float(test_acc) if test_acc is not None else None,
            "log_path": str(csv_path),
            "plot_path": str(acc_plot_path) if acc_plot_path else None,
        }

    # 👇 Clean up temporary directories automatically
    if is_demo:
        temp_dir.cleanup()

    return result

=======
    return {
        "model": net,
        "val_acc": float(final_val_acc) if final_val_acc is not None else None,
        # "test_acc": float(test_acc) if test_acc is not None else None,
        "log_path": str(csv_path),
        "plot_path": str(conv_plot_path) if conv_plot_path else None,
        "val_acc_list": val_acc_list if is_demo else None,
        "val_loss_list": val_loss_list if is_demo else None,
        "train_loss_list": train_loss_list if is_demo else None,
    }
>>>>>>> 22b8455d


if __name__ == "__main__":
    parser = argparse.ArgumentParser(description="Train a VGG model on the Animals dataset.")
    parser.add_argument("--architecture", default="vgg16", choices=["vgg16", "vgg11"])
    parser.add_argument("--dataset-choice", default="mini", choices=["full", "mini"])
    parser.add_argument("--seed", type=int, default=42)
    parser.add_argument("--test-frac", type=float, default=0.2)
    parser.add_argument("--max-epochs", type=int, default=5)
    parser.add_argument("--batch-size", type=int, default=8)

    args = parser.parse_args()
    main(
        architecture=args.architecture,
        dataset_choice=args.dataset_choice,
        seed=args.seed,
        test_frac=args.test_frac,
        max_epochs=args.max_epochs,
        batch_size=args.batch_size,
        is_demo=False
    )<|MERGE_RESOLUTION|>--- conflicted
+++ resolved
@@ -68,10 +68,6 @@
         return optim.Adam(self.parameters(), lr=self.lr)
 
 
-<<<<<<< HEAD
-import tempfile
-import contextlib
-=======
 class GradioProgressCallback(pl.Callback):
     def __init__(self, progress_fn, max_epochs):
         super().__init__()
@@ -91,7 +87,6 @@
             desc=f"Epoch {current_epoch+1}/{self.max_epochs} — batch {batch_idx+1}/{total_batches}"
         )
 
->>>>>>> 22b8455d
 
 def main(
     architecture: str = "vgg16",
@@ -118,32 +113,6 @@
 
     net = VGGNet(architecture=architecture, num_classes=num_classes)
 
-<<<<<<< HEAD
-    # 👇 handle directories conditionally
-    if is_demo:
-        temp_dir = tempfile.TemporaryDirectory()
-        base_path = Path(temp_dir.name)
-        models_dir = base_path / "models"
-        logs_dir = base_path / "logs"
-        reports_dir = base_path / "reports/figures"
-    else:
-        models_dir = Path("models")
-        logs_dir = Path("logs")
-        reports_dir = Path("reports/figures")
-
-    # ensure dirs exist
-    for d in [models_dir, logs_dir, reports_dir]:
-        d.mkdir(parents=True, exist_ok=True)
-
-    checkpoint_callback = ModelCheckpoint(
-        dirpath=models_dir,
-        filename=f"{architecture}-best",
-        monitor="val_acc",
-        mode="max",
-        save_top_k=1,
-        save_last=False,
-    )
-=======
     callbacks = []
     if is_demo:
         tmp_dir = tempfile.TemporaryDirectory()
@@ -167,7 +136,6 @@
             save_last=False,
         )
         callbacks.append(checkpoint_callback)
->>>>>>> 22b8455d
 
     logger = CSVLogger(save_dir=logs_dir, name=f"{architecture}_runs")
 
@@ -187,40 +155,24 @@
         progress(0, desc="Starting training...")
 
     trainer.fit(net, datamodule=data_module)
-<<<<<<< HEAD
-    test_results = trainer.test(net, datamodule=data_module)
-=======
 
     # Optional: run test set if available. NO, this on inference
     # test_results = trainer.test(net, datamodule=data_module)
->>>>>>> 22b8455d
 
     if progress:
         progress(1, desc="Training complete!")
 
-<<<<<<< HEAD
-    # Save model (only permanent if not demo)
-    model_path = models_dir / f"{architecture}_state_dict.pth"
-    torch.save(net.state_dict(), model_path)
-    print(f"✅ Best checkpoint: {checkpoint_callback.best_model_path}")
-=======
     # Save model
     if not is_demo:
         torch.save(net.state_dict(), models_dir / f"{architecture}_state_dict.pth")
         print(f"✅ Best checkpoint: {checkpoint_callback.best_model_path}")
->>>>>>> 22b8455d
 
     # Load CSV logs for visualization
     csv_path = Path(logger.log_dir) / "metrics.csv"
     df = pd.read_csv(csv_path)
 
-<<<<<<< HEAD
-    # Plot validation accuracy
-    if "val_acc" in df.columns:
-=======
     if not is_demo:
         # --- Permanent mode: save plots ---
->>>>>>> 22b8455d
         plt.figure(figsize=(6, 4))
         plt.plot(df["epoch"], df["val_acc"], marker="o", label="Validation Accuracy")
         plt.plot(df["epoch"], df["val_loss"], marker="x", label="Validation Loss")
@@ -244,28 +196,6 @@
     final_val_acc = df["val_acc"].dropna().iloc[-1]
     # test_acc = test_results[0]["test_acc"] if test_results else None
 
-<<<<<<< HEAD
-    if is_demo:
-        result = {
-            "model": net,         # trained PyTorch Lightning model
-            "data_module": data_module,  # optional, so inference can reuse val loader
-            "metrics": {'val_acc': final_val_acc, 'test_acc': test_acc}    # dictionary with validation/test metrics and paths
-        }
-    else:
-        result = {
-            "val_acc": float(final_val_acc) if final_val_acc is not None else None,
-            "test_acc": float(test_acc) if test_acc is not None else None,
-            "log_path": str(csv_path),
-            "plot_path": str(acc_plot_path) if acc_plot_path else None,
-        }
-
-    # 👇 Clean up temporary directories automatically
-    if is_demo:
-        temp_dir.cleanup()
-
-    return result
-
-=======
     return {
         "model": net,
         "val_acc": float(final_val_acc) if final_val_acc is not None else None,
@@ -276,7 +206,6 @@
         "val_loss_list": val_loss_list if is_demo else None,
         "train_loss_list": train_loss_list if is_demo else None,
     }
->>>>>>> 22b8455d
 
 
 if __name__ == "__main__":
