--- conflicted
+++ resolved
@@ -90,21 +90,6 @@
         dataset_choice="mini",
         seed=int(seed),
         max_epochs=int(epochs),
-<<<<<<< HEAD
-        is_demo=True,
-        progress=progress
-    )
-    progress(1, desc="Training finished!")
-    trained_model = results.get("model", None)
-    val_acc = results['metrics']['val_acc']
-    test_acc = results['metrics']['test_acc'] 
-    test_acc_str = f"{test_acc:.3f}" if test_acc is not None else "N/A"
-    metrics_text = f"✅ **Training finished for {model_choice} on {dataset_choice} dataset.**\n**Test Accuracy:** {test_acc_str}"
-    return trained_model, metrics_text, "✅ Training completed"
-
-# === INFERENCE ===
-def run_inference_gr(trained_model, dataset_choice, model_choice, batch_size):
-=======
         progress=progress,
         is_demo=True
     )
@@ -136,7 +121,6 @@
 
 # === INFERENCE ===
 def run_inference_gr(trained_model, batch_size):
->>>>>>> 22b8455d
     """
     Runs inference on the validation set and generates visualizations.
 
@@ -145,31 +129,6 @@
 
     Metrics are displayed in the dashboard but not stored on disk.
     """
-<<<<<<< HEAD
-    dataset_str = "full" if dataset_choice == "Full dataset" else "mini"
-    data_dir = DATA_DIR / ("animals/animals" if dataset_str == "full" else "mini_animals/animals")
-
-    # 👇 Always run in demo mode so outputs go to a temp dir
-    results = run_inference(
-        trained_model=trained_model if trained_model else None,
-        model_path=(
-            PROJECT_ROOT / "models" / f"{model_choice.lower()}_state_dict.pth"
-            if trained_model is None else None
-        ),
-        data_dir=data_dir,
-        architecture=model_choice.lower() if trained_model is None else None,
-        batch_size=int(batch_size),
-        is_demo=True,   # ensures temporary storage only
-    )
-
-    # --- Format metrics for display only ---
-    val_acc = results["val_acc"]
-    f1 = results["f1_score"]
-    metrics_text = f"✅ **Validation Accuracy:** {val_acc:.3f} | **F1-Score:** {f1:.3f}"
-
-    # --- Try loading plots from the temporary directory ---
-    output_path = Path(results["output_path"])
-=======
 
     val_probs, val_labels, acc, f1, cm_img, roc_img, cal_img = run_inference(
         model_path=None,
@@ -191,31 +150,14 @@
         "True Label": val_labels[:n_display],
         "Predicted Prob": val_probs[:n_display].max(axis=1)  # top-class probability
     })
->>>>>>> 22b8455d
 
     return metrics_text, cm_img, roc_img, cal_img, table_df
 
-<<<<<<< HEAD
-    cm_img = load_img(output_path / "confusion_matrix.png")
-    roc_img = load_img(output_path / "roc_curve.png")
-    cal_img = load_img(output_path / "calibration_plot.png")
-
-    # --- Optional cleanup ---
-    # In demo mode, run_inference() already calls temp_dir.cleanup()
-    # so we don't need to manually delete anything here.
-=======
->>>>>>> 22b8455d
 
 # ------ DASHBOARD ------ #
 dark_theme = gr.themes.Monochrome()
 
-<<<<<<< HEAD
-
-# === DASHBOARD ===
-with gr.Blocks(title="Animal Classification Dashboard") as demo:
-=======
 with gr.Blocks(title="Animal Classification Dashboard", theme=dark_theme) as demo:
->>>>>>> 22b8455d
     # --- Reduce Dataset Tab ---
     # with gr.Tab("Reduce Dataset"):
     #     images_per_class = gr.Dropdown([15,30,60], value=30, label="Images per Class")
@@ -234,22 +176,12 @@
         plot_output = gr.Plot()
         metrics_output = gr.Markdown()
         status_output = gr.Markdown()
-<<<<<<< HEAD
-
-        trained_model = gr.State()
-
-        run_train_button.click(
-            fn=run_training,
-            inputs=[dataset_choice, model_choice, seed, epochs],
-            outputs=[trained_model, metrics_output, status_output]
-=======
         train_convergence = gr.Plot(label="Loss and accuracy convergence")
         trained_model = gr.State()
         run_train_button.click(
             fn=run_training,
             inputs=[dataset_choice, model_choice, seed, epochs],
             outputs=[trained_model, metrics_output, status_output, train_convergence]
->>>>>>> 22b8455d
         )
 
     # --- Inference Tab ---
@@ -265,13 +197,8 @@
         infer_cal = gr.Image(label="Calibration Plot")
         run_inference_btn.click(
             fn=run_inference_gr,
-<<<<<<< HEAD
-            inputs=[trained_model, infer_dataset_choice, infer_model_choice, infer_batch_size],
-            outputs=[infer_metrics, infer_cm, infer_roc, infer_cal]
-=======
             inputs=[trained_model, infer_batch_size],
             outputs=[infer_metrics, infer_cm, infer_roc, infer_cal, infer_table]
->>>>>>> 22b8455d
         )
 
 def main():
