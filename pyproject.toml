--- conflicted
+++ resolved
@@ -5,21 +5,9 @@
 [tool.setuptools.packages.find]
 where = ["."]
 include = ["my_projects*"]
-<<<<<<< HEAD
-exclude = [
-    "notebooks*",
-    "reports*",
-    "data*",
-    "models*",
-    "logs*",
-    "predictions*",
-    "lightning_logs*"
-]
-=======
 exclude = ["notebooks*", "reports*", "data*", "models*", "logs*", "predictions*", "lightning_logs*"]
 [tool.setuptools.package-data]
 "animal_classification" = ["data/mini_animals/**/*"]
->>>>>>> 22b8455d
 
 [project]
 name = "animal-classification"
@@ -83,12 +71,7 @@
 
 # ✅ UV single-command demo
 [tool.uv]
-<<<<<<< HEAD
-entry-point = "animal-dashboard"
-package = true
-=======
 package = true
 
 [tool.pdoc]
-docformat = "numpy"
->>>>>>> 22b8455d
+docformat = "numpy"